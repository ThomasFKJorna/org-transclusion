;;; org-transclusion.el --- transclude text contents of linked target -*- lexical-binding: t; -*-

;; Copyright (C) 2020 Noboru Ota

;; Author: Noboru Ota <me@nobiot.com>
;; URL: https://github.com/nobiot/org-transclusion
;; Keywords: org-mode, transclusion, writing

;; Version: 0.0.4
;; Package-Requires: ((emacs "26.3") (org "9.3"))

;; This program is free software: you can redistribute it and/or modify it
;; under the terms of the GNU General Public License as published by the
;; Free Software Foundation, either version 3 of the License, or (at your
;; option) any later version.

;; This program is distributed in the hope that it will be useful, but
;; WITHOUT ANY WARRANTY; without even the implied warranty of
;; MERCHANTABILITY or FITNESS FOR A PARTICULAR PURPOSE.  See the GNU
;; General Public License for more details.

;; You should have received a copy of the GNU General Public License along
;; with this program.  If not, see <http://www.gnu.org/licenses/>.

;;; Commentary:

;; This library is an attempt to enable transclusion with Org Mode.
;; Transclusion is the ability to include content from one file into
;; another by reference.

;; It is still VERY experimental.  As it modifies your files (notes), use
;; it with care.  The author and contributors cannot be held responsible
;; for loss of important work.

;; Org-transclusion is a buffer-local minor mode.  It is suggested to set a
;; keybinding like this to make it easy to toggle it:
;;     (define-key global-map (kbd "<f12>") #'org-transclusion-mode)

;;; Code:
(require 'org)
(require 'org-element)
(require 'org-id)
(load-file "./org-transclusion-paste-subtree.el")
;;-----------------------------------------------------------------------------
;; Variables
;;

(defvar-local org-transclusion-buffer-modified-p nil)
(defvar-local org-transclusion-original-position nil)
(defvar-local org-transclusion-edit-src-at-mkr nil)
(defvar org-transclusion-last-edit-src-buffer nil
  "Keep track of the cloned buffer for transclusion sources.
There should be only one edit source buffer at a time.  This is
so that you avoid opening too many clone buffers.  It is also
used to close the edit source buffer when minor mode is turned
off.

Note that the minor mode is buffer local, but this variable is
global.  This is deliberte design choice.  You may activate
Org-transclusion for multiple buffers at a time.  But editing
their sources should be focused, and thus one edit buffer can be
open at a time.

Killing a clone buffer is assumed to be safe in general, as its original
buffer is in sync and the content is reflected there.")

(defvar org-transclusion-debug nil
  "Disable the toggle of transclusions.
It is meant to enable edebugging.  Without this, switching to the source
code buffer for runtime debugger toggles off the transclusion, and thus
makes it impossible to debug at runtime.")

;;;; Customization variables
(defgroup org-transclusion nil
  "Insert text contents by way of link references."
  :group 'org
  :prefix "org-translusion-"
  :link '(url-link :tag "Github" "https://github.com/nobiot/org-transclusion"))

(defcustom org-transclusion-activate-persistent-message t
  "Define whether or not a header line is added when transclusion is active."

  :type 'boolean
  :group 'org-transclusion)

(defcustom org-transclusion-auto-add-on-activation t
  "Define whether or not add all the transclusion contents on activation.
If true, add text contents for all the transclusion links where possible.
Default to true."
  :type 'boolean
  :group 'org-transclusion)

(defcustom org-transclusion-link "otc"
  "Define custom Org link type name used for transclusion links."
  :type 'string
  :group 'org-transclusion)

(defcustom org-transclusion-add-at-point-functions (list "others-default")
  "Define list of `link types' org-tranclusion supports.
In addtion to a element in the list, there must be two
corresponding functions with specific names

The functions must conform to take specific arguments, and to returnbvalues.

org-transclusion-match-<org-id>
org-transclusion-add-<org-id>

See the functions delivered within org-tranclusion for the API signatures."
  :type '(repeat string)
  :group 'org-transclusion)

;;-----------------------------------------------------------------------------
;; Faces
;; (WIP)

(defface org-transclusion-source-block
  '((((class color) (min-colors 88) (background light))
     :background "#fff3da" :extend t)
    (((class color) (min-colors 88) (background dark))
     :background "#fff3da" :extend t))
  "Face for transcluded block."
  :group 'org-transclusion)

(defface org-transclusion-block
  '((((class color) (min-colors 88) (background light))
     :background "#f3f3ff" :extend t)
    (((class color) (min-colors 88) (background dark))
     :background "#f3f3ff" :extend t))
  "Face for transcluded block."
  :group 'org-transclusion)


;;-----------------------------------------------------------------------------
;; Custom link parameter
;; :follow fn should be a one that can do-list for functions, where
;; each function support different type of links: e.g. file, ID, etc.
;; At the moment, it does not do anything special.

(org-link-set-parameters org-transclusion-link)

;;-----------------------------------------------------------------------------
;; Functions to override org-link-open
;; Transclude standard Org Mode file links
;; Add Support different non-Org link types

(defun org-transclusion-link-open (orgfn link &optional arg)
  "Override Org Mode's default `org-link-open' (ORGFN) for LINK.
Meant to be used with add-advice/remove-advice in activate/deactivate.

If the link type is not supported by org-transclusion, or \\[universal-argument]
is used (ARG is non-nil), then use `org-link-open'."

  (let ((tc-params nil))
    (cond (arg (apply orgfn link arg))
          
          ((string= "id" (org-element-property :type link))
           (let ((tc-payload (org-transclusion--get-org-content-from-link orgfn link arg)))
             (setq tc-params (list :tc-type "org-id"
                                   :tc-fn (lambda ()
                                            tc-payload)))))
          ((org-transclusion--org-file-p (org-element-property :path link))
           (let ((tc-payload (org-transclusion--get-org-content-from-link orgfn link arg)))
             (setq tc-params (list :tc-type "org-link"
                                   :tc-fn (lambda ()
                                            tc-payload)))))
          
          ((setq tc-params (org-transclusion--get-custom-tc-params link)))
          
          ;; If arg is not added, do nothing.
          ;; This is used by transclude-all-in-buffer; you don't want to
          ;; navigate to these files.
          (t "No transclusion added."))
    (when tc-params (org-transclusion--create-at-point tc-params))))

(defun org-transclusion--get-org-content-from-link (orgfn link &rest _arg)
  "Return tc-beg-mkr, tc-end-mkr, tc-content from LINK using ORGFN."
  (save-window-excursion 
    (funcall orgfn link)    
     (org-with-wide-buffer
      (outline-show-all)
      ;; ID does not go to the right position if buffer is narrowed to a different subtree.
      (let ((type (org-element-property :type link)))
        (when (string= type "id")
          ;; :path property carries the uuid when :type is id. Calling
          ;; org-id-goto again in the target buffer after widening ensures
          ;; the point is in the right location.
          (org-id-goto (org-element-property :path link))))
      (let* ((el (org-element-context))
             (type (org-element-type el))
             (beg)(end)(tc-content)(tc-beg-mkr)(tc-end-mkr))
        (when (and (string= "target" type)
                   (string= "paragraph" (org-element-type (org-element-property :parent el))))
          (setq el (org-element-property :parent el)))
        (setq beg (org-element-property :begin el))
        (setq end (org-element-property :end el))
        (setq tc-content (buffer-substring beg end))
        (setq tc-beg-mkr (progn (goto-char beg) (point-marker)))
        (setq tc-end-mkr (progn (goto-char end) (point-marker)))
        (list :tc-content tc-content
              :tc-beg-mkr tc-beg-mkr
              :tc-end-mkr tc-end-mkr)))))

;;-----------------------------------------------------------------------------
;; Functions to support non-Org-mode link types

(defun org-transclusion--get-custom-tc-params (link)
  "Return PARAMS with TC-FN if link type is supported for LINK object.

TODO This is a little ugly inthat it takes an Org Mode's link object, and
for `org-transclusion-link' link type (default `otc'), it takes the raw-link.
For others, it requires path."
  
  (let ((types org-transclusion-add-at-point-functions)
        (params nil)
        (link-type (org-element-property :type link))
        (str nil))
    (if (string= link-type org-transclusion-link)
        (setq str (org-element-property :raw-link link))
      (setq str (org-element-property :path link)))
    
    (while (and (not params)
                types)
      (let* ((type (pop types))
             (match-fn
              (progn (intern (concat "org-transclusion--match-" type))))
             (add-fn
              (progn (intern (concat "org-transclusion--add-" type)))))
        (when (and (functionp match-fn)
                   (funcall match-fn str)
                   (functionp add-fn))
          (setq params (list :tc-type type :tc-fn (lambda () (funcall add-fn str)))))))
    params))

;;-----------------------------------------------------------------------------
;; Functions to support otc: link type
;; Currently, only a few Org links are supported, so they are redundant.
;; TODO to add more e.g. Markdown

(defun org-transclusion--match-others-default (path)
  "Check if `others-default' can be used for the PATH.
Returns non-nil if check is pass."
  (not (string-prefix-p (concat org-transclusion-link ":") path)))

(defun org-transclusion--add-others-default (path)
  "Use PATH to return TC-CONTENT, TC-BEG-MKR, and TC-END-MKR.

TODO need to handle when the file does not exist."

  (let ((buf (find-file-noselect path)))
    (with-current-buffer buf
        (org-with-wide-buffer
         (let ((content (buffer-string))
               (beg (point-min-marker))
               (end (point-max-marker)))
           (list :tc-content content
                 :tc-beg-mkr beg
                 :tc-end-mkr end))))))

;;-----------------------------------------------------------------------------
;; Core Functions
;; - Core operations: create-, save-, remove-, detach-at-point
;; - edit-src-buffer-at-point
;; - Supporting functions for these core operations

(defun org-transclusion--create-at-point (tc-params)
  "Create transclusion by unpackng TC-PARAMS."

  ;; Remove the link
  (when-let ((link-loc (org-transclusion--get-link-location))
             (link-beg (plist-get link-loc ':begin))
             (link-end (plist-get link-loc ':end))
             (raw-link (buffer-substring-no-properties link-beg link-end)))
    
    (delete-region link-beg link-end)
    ;; Delete a char after the link has been removed to remove the line
    ;; the link used to occupy. Without this, you end up moving one line
    ;; every time add operation is called.
    (delete-char 1)
    ;; TODO You need to check if the link is at the bottom of buffer
    ;; If it is, then yank won't work.

    ;; Add content and overlay
    (let* ((tc-raw-link raw-link)
           (tc-type (plist-get tc-params :tc-type))
           (tc-fn (plist-get tc-params :tc-fn))
           (tc-payload (funcall tc-fn))
           (tc-beg-mkr (plist-get tc-payload :tc-beg-mkr))
           (tc-end-mkr (plist-get tc-payload :tc-end-mkr))
           (tc-content (plist-get tc-payload :tc-content))
           (beg (point)) ;; at the beginning of the text content before inserting it
           (beg-mkr (point-marker))) ;; for source overlay
      (save-excursion

<<<<<<< HEAD
        (if (org-kill-is-subtree-p tc-content)
            (org-transclusion-paste-subtree nil tc-content t t) ;; one line removed from original
          (insert tc-content))
=======
        ;; (if (org-kill-is-subtree-p tc-content)
        ;;     (org-transclusion-paste-subtree nil tc-content t t) ;; one line removed from original
        ;;   (insert tc-content))
        (insert tc-content)
>>>>>>> b96ae859
        
        (let* ((sbuf (marker-buffer tc-beg-mkr))
               (end (point)) ;; at the end of text content after inserting it
               (ov-src (make-overlay tc-beg-mkr tc-end-mkr sbuf t nil)) ;; source-buffer
               (ov-tc (make-overlay beg end nil t nil)) ;; transclusion-buiffer
               (tc-pair (list ov-src ov-tc)))
          ;; Put to transclusion overlay
          (overlay-put ov-tc 'tc-type tc-type)
          (overlay-put ov-tc 'tc-raw-link tc-raw-link)
          (overlay-put ov-tc 'tc-beg-mkr tc-beg-mkr)
          (overlay-put ov-tc 'tc-end-mkr tc-end-mkr)
          (overlay-put ov-tc 'priority -50)
          (overlay-put ov-tc 'evaporate t)
          (overlay-put ov-tc 'face 'org-transclusion-block)
          (overlay-put ov-tc 'tc-pair tc-pair)
          (add-text-properties (overlay-start ov-tc) (overlay-end ov-tc) '(read-only t))
          ;; Put to the source overlay
          (overlay-put ov-src 'tc-by beg-mkr)
          (overlay-put ov-src 'evaporate t)
          (overlay-put ov-src 'face 'org-transclusion-source-block)
          (overlay-put ov-src 'tc-pair tc-pair))))))

(defun org-transclusion-remove-at-point (pos &optional detach)
  "Remove transclusion and the copied text around POS.
When DETACH is non-nil, remove the tranclusion overlay only, keeping the copied
text."
  
  (interactive "d")
  (if-let ((ov (cdr (get-char-property-and-overlay pos 'tc-type))))
      (save-excursion
        (save-restriction
          ;; Bring back the transclusion link.
          ;; Show all the folded parts is needed
          ;; as the transcluded heading might have folded
          ;; texts outside the tranclusion overlay
          (widen)
          (outline-show-all)
          (let* ((inhibit-read-only t)
                 (beg (overlay-start ov))
                 (raw-link (overlay-get ov 'tc-raw-link))
                 (new-beg (progn
                            (goto-char beg)
                            (newline)
                            (forward-line -1)
                            (insert raw-link)
                            (forward-line)
                            (point)))
                 (new-end (overlay-end ov))
                 (tc-pair (overlay-get ov 'tc-pair)))
            (dolist (ol tc-pair)
              (delete-overlay ol))
            ;; TODO
            ;; Also ensure to delete all the possible orphan overlays from the source
            ;; When remove fn, delete the copied texts
            (unless detach
              (let ((inhibit-read-only t))
                (delete-region new-beg new-end))))))
    ;; The message below is common for remove and detach
    (message "Nothing done. No transclusion exists here.")))

(defun org-transclusion-detach-at-point (pos)
  "Detach the transclusion at POS, removing the overlay only.
It needs remove the link type as well, otherwise, when the tranclusion
is active, it will automatically bring the transclusion back."
  (interactive "d")
  (org-transclusion-remove-at-point pos t)
  ;; this OR is necessary to check if the function is called at
  ;; the beginning of the overlay.
  (let* ((link (or (org-element-link-parser)
                   (progn (org-next-link t)
                          (org-element-link-parser))))
         (end (org-element-property :end link))
         (link-type (org-element-property :type link))
         (type (concat org-transclusion-link ":")))
    (when (string= link-type org-transclusion-link)
      (search-forward type end t 1)
      (delete-char (- 0 (length type))))))
  
(defun org-transclusion-open-edit-src-buffer-at-point (pos)
  "Open a clone buffer of transclusions source at POS for editting."
  
  (interactive "d")
  (if-let ((ov (cdr (get-char-property-and-overlay pos 'tc-type))))
      (let ((from-mkr (point-marker))
            (to-mkr (overlay-get ov 'tc-beg-mkr)))
        (with-current-buffer (marker-buffer to-mkr)
          (org-with-wide-buffer
           (outline-show-all)
           (setq org-transclusion-edit-src-at-mkr from-mkr)
           (goto-char to-mkr)
           (if (org-transclusion--buffer-org-file-p)
               (org-tree-to-indirect-buffer)
             (org-transclusion--src-indirect-buffer)))
          ;; Only one edit buffer globally at a time
          (when (buffer-live-p org-transclusion-last-edit-src-buffer)
            (kill-buffer org-transclusion-last-edit-src-buffer))
          (setq org-transclusion-last-edit-src-buffer org-last-indirect-buffer)
          (pop-to-buffer org-last-indirect-buffer)
          (rename-buffer (concat "*" (buffer-name) "*"))
          (org-transclusion-edit-src-mode)))
    ;; The message below is common for remove and detach
    (message "Nothing done. No transclusion exists here.")))

(defun org-transclusion-edit-src-commit ()
  "Save and kill the buffer.
Meant to be used in the -edit-src-mode."
  (interactive)
  (save-buffer)
  (let ((m org-transclusion-edit-src-at-mkr))
    (pop-to-buffer (marker-buffer m))
    (org-transclusion-remove-at-point m)
    (org-transclusion-add-all-in-buffer))
  (kill-buffer org-last-indirect-buffer))

;;-----------------------------------------------------------------------------
;; Utility functions used in the core functions above

(defun org-transclusion--buffer-org-file-p (&optional buf)
  "Check if BUF is visiting an org file.
When BUF is nil, use current buffer. This function works for
indirect buffers."
  
  (let ((cbuf (or buf (current-buffer))))
    (org-transclusion--org-file-p (buffer-file-name cbuf))))

(defun org-transclusion--org-file-p (path)
  "Return non-nil if PATH is an Org file.
Checked with the extension `org'."
  
  (let ((ext (file-name-extension path)))
    (string= ext "org")))

(defun org-transclusion--get-link-location ()
  "Get the start and end of the link being worked on at point.
If the current point is a translusion link, return BEGIN and END
   plist: '(begin: BEGIN  end: END)
of the link.  If not link, return nil."

  (let ((location '())
        (context (org-element-context)))
    (when-let ((link (plist-get context 'link)))
      (setq location (plist-put location ':begin (plist-get link ':begin)))
      (setq location (plist-put location ':end (plist-get link ':end)))
      location)))

(defun org-transclusion--is-link-within-transclusion ()
  "Check if the link at point is within a tranclusion overlay."

  (when (cdr (get-char-property-and-overlay (point) 'tc-type)) t))
  
(defun org-transclusion--src-indirect-buffer ()
  "Clones current buffer for editing transclusion source.
It is meant to be used within
`org-transclusion-open-edit-src-buffer-at-point'.
`org-narrow-to-subtree' does not work if the point/marker is
before the first headline.  This function covers this case."
  (when (buffer-live-p org-last-indirect-buffer)
    (kill-buffer org-last-indirect-buffer))
  (let ((ibuf (org-get-indirect-buffer)))
    (setq org-last-indirect-buffer ibuf)))

;;-----------------------------------------------------------------------------
;; Define minor modes
;;

(define-minor-mode org-transclusion-mode
  "Toggle Org-transclusion minor mode.
Interactively with no argument, this command toggles the mode.
A positive prefix argument enables the mode, any other prefix
argument disables it.  From Lisp, argument omitted or nil enables
the mode, `toggle' toggles the state."
  :init-value nil
  :lighter " [OT]"
  :global nil
  :keymap (let ((map (make-sparse-keymap)))
            (define-key map (kbd "C-c n e")
              #'org-transclusion-open-edit-src-buffer-at-point)
            map)
  (cond
   (org-transclusion-mode
    (org-transclusion-activate))
   (t
    (org-transclusion-deactivate))))

(define-minor-mode org-transclusion-edit-src-mode
  "Toggle Org-transclusion edit source mode.
Interactively with no argument, this command toggles the mode.
A positive prefix argument enables the mode, any other prefix
argument disables it.  From Lisp, argument omitted or nil enables
the mode, `toggle' toggles the state."
  :init-value nil
  :lighter nil
  :global nil
  :keymap (let ((map (make-sparse-keymap)))
            (define-key map (kbd "C-c C-c")
              #'org-transclusion-edit-src-commit)
            map)
  (setq header-line-format
        (substitute-command-keys
	 "Editing the source directly. When done, save and return with `\\[org-transclusion-edit-src-commit]'.")))

;;-----------------------------------------------------------------------------
;; Functions to work with all transclusions in the buffer.
;; These typically call their correspondong `at-point` function

(defun org-transclusion--process-all-in-buffer-before-save ()
  "Update and remove all translusions in the current buffer `before-save-hook'."
  (setq org-transclusion-original-position (point))
  (org-transclusion-remove-all-in-buffer)) ; clean up current buffer before writing to file)

(defun org-transclusion--process-all-in-buffer-after-save ()
  "Add tranclusions back into current buffer, and save source buffers.
Meant to be for `after-save-hook'.  It adds all the transcluded copies back
into the current buffer.  And then saves all the transclusion source
buffers."
  
  (org-transclusion-add-all-in-buffer) ; put all tranclusions back in
  (goto-char org-transclusion-original-position)
  (setq org-transclusion-original-position nil)
  (set-buffer-modified-p nil))

(defun org-transclusion-add-all-in-buffer ()
  "Add all the transclusions in the current buffer.  As this function
should be used only on the current buffer, no argument is passed.

Adding transclusion inserts text contents after the link.  As the while
loop processes links from the top of buffer to bottom one by one, this
function avoids infinite recursion of transclusions.

The following conditions are checked before calling a function to work on
each link:

- Check if the link is in the beginning of a line 
- Check if the link at point is NOT within transclusion"

  (interactive)
  ;; Check the windows being worked on is in focus (selected)
  ;; This is to prevent background hook (e.g. save hooks) from updating
  ;; the transclusion buffer.
  (cond ((not org-transclusion-mode)
         (message "Org-transclusion mode is not active."))
        
        ((eq (current-buffer)(window-buffer (selected-window)))
         (setq org-transclusion-buffer-modified-p (buffer-modified-p))
         (save-excursion
           (save-restriction
             (widen)
             (outline-show-all)
             (goto-char (point-min))
             ;; For `org-next-link', eq t is needed for this while loop to check
             ;; no link.  This is because fn returns a message string when there
             ;; is no further link.  The OR condition supports when a link is in
             ;; the begging of buffer
             (when (org-element-link-parser)
               (when (eq (line-beginning-position)(point))
                 (org-open-at-point)))
             (while (eq t (org-next-link))
               ;; Check if the link is in the beginning of a line
               ;; Check if the link at point is NOT within tranclusion
               (when (and (eq (line-beginning-position)(point))
                          (not (org-transclusion--is-link-within-transclusion)))
                 ;; org-link-open (used by org-open-at-point) advised when minor mode is on
                 (org-open-at-point)))))
         (set-buffer-modified-p org-transclusion-buffer-modified-p))))

(defun org-transclusion-remove-all-in-buffer (&optional buf)
  "Remove all the translusion overlay and copied text in current buffer.
Caller can pass BUF to specify which BUF needs to remove transclusions.
This feature is meant for `org-transclusion--toggle-transclusion-when-out-of-focus'."
  
  (interactive)
  (when buf (set-buffer buf))
  (setq org-transclusion-buffer-modified-p (buffer-modified-p))
  (save-excursion
    (save-restriction
      (widen)
      (outline-show-all)
      (dolist (ov (overlays-in (point-min) (point-max)))
        (when-let ((pos (overlay-start ov)))
          (org-transclusion-remove-at-point pos)))))
  (set-buffer-modified-p org-transclusion-buffer-modified-p))

;;-----------------------------------------------------------------------------
;; Functions
;; - Activate / deactivate
;; - Toggle translusions when in and out of transclusion buffer

(defun org-transclusion-activate ()
  "Activate automatic transclusions in the local buffer.
This should be a buffer-local minior mode.  Not done yet."
  (interactive)
  (if (memq 'org-transclusion--toggle-transclusion-when-out-of-focus
            window-selection-change-functions)
      (run-with-idle-timer 0 nil 'message
                           "Nothing done. Transclusion is aleady active.")
    (setq-local window-selection-change-functions
                (push 'org-transclusion--toggle-transclusion-when-out-of-focus
                      window-selection-change-functions))
    (add-hook 'before-save-hook #'org-transclusion--process-all-in-buffer-before-save nil t)
    (add-hook 'after-save-hook #'org-transclusion--process-all-in-buffer-after-save nil t)
    (advice-add 'org-link-open :around #'org-transclusion-link-open)
    (when org-transclusion-activate-persistent-message
      (setq header-line-format
	    "Transclusion active in this buffer")))
  (when org-transclusion-auto-add-on-activation
    (org-transclusion-add-all-in-buffer)))

(defun org-transclusion-deactivate ()
  "Deactivate automatic transclusions in the local buffer."
  ;; Consider keeping the tc copies as read-only to be able to read
  ;; or for export mode
  (interactive)
  (if (memq 'org-transclusion--toggle-transclusion-when-out-of-focus
            window-selection-change-functions)
      (progn
        (org-transclusion-remove-all-in-buffer)
        (setq-local window-selection-change-functions
                    (remove 'org-transclusion--toggle-transclusion-when-out-of-focus
                            window-selection-change-functions))
        (remove-hook 'before-save-hook #'org-transclusion--process-all-in-buffer-before-save t)
        (remove-hook 'after-save-hook #'org-transclusion--process-all-in-buffer-after-save t)
        (advice-remove 'org-link-open #'org-transclusion-link-open)
        (when (buffer-live-p org-transclusion-last-edit-src-buffer)
            (kill-buffer org-transclusion-last-edit-src-buffer))
        (when org-transclusion-activate-persistent-message
          (setq header-line-format nil)))
    (run-with-idle-timer 0 nil 'message
                         "Nothing done. Transclusion is not active.")))
  
(defun org-transclusion--toggle-transclusion-when-out-of-focus (win)
  "Detect focus state of window WIN, and toggle tranclusion on and off.
The toggling is done via adding and removing all from the appropirate buffer,
depending on whether the focus is coming in or out of the tranclusion buffer."
  (unless org-transclusion-debug
    (let ((buf (window-buffer win)))
      (cond ((minibufferp (current-buffer))
             (message "going into minibuffer") nil) ;; do nothing
            ((string-match-p "*.*" (buffer-name (current-buffer)))
             (message "going into buffer with *<buffer-name>*") nil)
            ((eq buf (current-buffer))
             (message "coming into %s" win)
             (org-transclusion-add-all-in-buffer)) ;; add all back in
            (t
             (message "going from %s into %s" buf (current-buffer))
             (org-transclusion-remove-all-in-buffer buf)))))) ;; remove all

(provide 'org-transclusion)
;;; org-transclusion.el ends here<|MERGE_RESOLUTION|>--- conflicted
+++ resolved
@@ -291,16 +291,9 @@
            (beg-mkr (point-marker))) ;; for source overlay
       (save-excursion
 
-<<<<<<< HEAD
         (if (org-kill-is-subtree-p tc-content)
             (org-transclusion-paste-subtree nil tc-content t t) ;; one line removed from original
           (insert tc-content))
-=======
-        ;; (if (org-kill-is-subtree-p tc-content)
-        ;;     (org-transclusion-paste-subtree nil tc-content t t) ;; one line removed from original
-        ;;   (insert tc-content))
-        (insert tc-content)
->>>>>>> b96ae859
         
         (let* ((sbuf (marker-buffer tc-beg-mkr))
                (end (point)) ;; at the end of text content after inserting it
